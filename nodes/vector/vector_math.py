--- conflicted
+++ resolved
@@ -69,19 +69,12 @@
     def createInputs(self):
         self.inputs.clear()
         self.inputs.new("an_VectorSocket", "A", "a")
-<<<<<<< HEAD
-        if self.operation in operationsWithFloat:
-            self.inputs.new("an_FloatSocket", "Scale", "scale").value = 1.0
-        else:
-            self.inputs.new("an_VectorSocket", "B", "b")
-=======
         if self.operation in operationsWithSecondVector:
             self.inputs.new("an_VectorSocket", "B", "b")
         if self.operation in operationsWithFloat:
             self.inputs.new("an_FloatSocket", "Scale", "scale").value = 1.0
         if self.operation in operationsWithStepVector:
             self.inputs.new("an_VectorSocket", "Step Size", "stepSize").value = (0.1, 0.1, 0.1)
->>>>>>> f29f23d5
 
 
     def getExecutionCode(self):
