--- conflicted
+++ resolved
@@ -6,10 +6,7 @@
 from .. events import treeChanged, isRendering, propertyChanged
 from .. nodes.generic.debug_loop import clearDebugLoopTextBlocks
 from .. utils.blender_ui import iterActiveScreens, isViewportRendering
-<<<<<<< HEAD
-=======
 from .. tree_info import getNetworksByNodeTree, getSubprogramNetworksByNodeTree
->>>>>>> 4861cc9f
 from .. execution.units import getMainUnitsByNodeTree, setupExecutionUnits, finishExecutionUnits
 
 class AutoExecutionProperties(bpy.types.PropertyGroup):
@@ -121,8 +118,6 @@
     def timeSinceLastAutoExecution(self):
         return abs(time.clock() - self.autoExecution.lastExecutionTimestamp)
 
-<<<<<<< HEAD
-=======
     @property
     def networks(self):
         return getNetworksByNodeTree(self)
@@ -131,7 +126,6 @@
     def subprogramNetworks(self):
         return getSubprogramNetworksByNodeTree(self)
 
->>>>>>> 4861cc9f
 @eventHandler("SCENE_UPDATE_POST")
 def updateSelectedScenes(scene):
     for tree in getAnimationNodeTrees():
