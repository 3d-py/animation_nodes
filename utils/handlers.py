--- conflicted
+++ resolved
@@ -6,8 +6,6 @@
 # otherwise the reload of this module will overwrite the handler lists
 __reload_order_index__ = -100
 
-<<<<<<< HEAD
-
 def validCallback(function):
     @wraps(function)
     def wrapper(self, context):
@@ -15,13 +13,10 @@
     return wrapper
 
 
-
 # Event Handler System
 ###########################################################
 
-=======
 fileSavePreHandlers = []
->>>>>>> 1a7d94fa
 fileLoadPostHandlers = []
 addonLoadPostHandlers = []
 sceneUpdatePostHandlers = []
